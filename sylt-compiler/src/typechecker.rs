use std::collections::{hash_map::Entry, HashMap};
use std::path::PathBuf;
use sylt_common::error::{Error, TypeError};
use sylt_common::{Type, Value::Ty as ValueType};
use sylt_parser::expression::ComparisonKind;
use sylt_parser::{
    Assignable, AssignableKind, Expression, ExpressionKind, Identifier, Op as ParserOp, Span,
    Statement, StatementKind, VarKind,
};

use crate::{self as compiler, first_ok_or_errs, Context, Name as CompilerName};
use compiler::Compiler;

macro_rules! type_error_if_invalid {
    ($self:expr, $ty:expr, $span:expr, $kind:expr, $( $msg:expr ),+ ) => {
        if matches!($ty, Type::Invalid) {
            return err_type_error!($self, $span, $kind, $( $msg ),*);
        }
    };
    ($self:expr, $ty:expr, $span:expr, $kind:expr) => {
        if matches!($ty, Type::Invalid) {
            return err_type_error!($self, $span, $kind);
        }
    };
}

macro_rules! err_type_error {
    ($self:expr, $span:expr, $kind:expr, $( $msg:expr ),+ ) => {
        Err(vec![Error::TypeError {
            kind: $kind,
            file: $self.file(),
            span: $span,
            message: Some(format!($( $msg ),*)),
        }])
    };
    ($self:expr, $span:expr, $kind:expr) => {
        Err(vec![Error::TypeError {
            kind: $kind,
            file: $self.file(),
            span: $span,
            message: None,
        }])
    };
}

macro_rules! type_error {
    ($self:expr, $span:expr, $kind:expr, $( $msg:expr ),+ ) => {
        Error::TypeError {
            kind: $kind,
            file: $self.file(),
            span: $span,
            message: Some(format!($( $msg ),*)),
        }
    };
    ($self:expr, $span:expr, $kind:expr) => {
        Error::TypeError {
            kind: $kind,
            file: $self.file(),
            span: $span,
            message: None,
        }
    };
}

#[derive(Clone, Debug)]
struct Variable {
    ident: Identifier,
    ty: Type,
    kind: VarKind,
}

impl Variable {
    fn new(ident: Identifier, ty: Type, kind: VarKind) -> Self {
        Self { ident, ty, kind }
    }
}

struct TypeChecker<'c> {
    compiler: &'c mut Compiler,
    namespace: usize,
    namespaces: Vec<HashMap<String, Name>>,
    stack: Vec<Variable>,
}

#[derive(Debug, Clone)]
enum Name {
    Blob(usize),
    Global(Option<(Type, VarKind)>),
    Namespace(usize),
}

#[derive(Debug, Clone)]
enum Lookup {
    Value(Type, VarKind),
    Namespace(usize),
}

impl<'c> TypeChecker<'c> {
    fn new(compiler: &'c mut Compiler) -> Self {
        let namespaces = compiler
            .namespaces
            .iter()
            .map(|n| {
                n.iter()
                    .map(|(k, v)| {
                        (
                            k.clone(),
                            match v {
                                compiler::Name::Blob(b) => Name::Blob(*b),
                                compiler::Name::Namespace(n) => Name::Namespace(*n),
                                compiler::Name::Global(_) | compiler::Name::External(_) => {
                                    Name::Global(None)
                                }
                            },
                        )
                    })
                    .collect()
            })
            .collect();

        Self {
            compiler,
            namespace: 0,
            namespaces,
            stack: Vec::new(),
        }
    }

    fn file(&self) -> PathBuf {
        self.compiler.file_from_namespace(self.namespace).into()
    }

    fn compiler_context(&self) -> compiler::Context {
        compiler::Context::from_namespace(self.namespace)
    }

    fn solve_generics_recursively(
        &self,
        span: Span,
        generics: &mut HashMap<String, Type>,
        par: &Type,
        arg: &Type,
    ) -> Result<Type, Vec<Error>> {
        Ok(match (par, arg) {
            (_, Type::Generic(_)) => {
                return err_type_error!(
                    self,
                    span,
                    TypeError::Violating(arg.clone()),
                    "Generics are not supported as arguments - only parameters"
                );
            }
            (Type::Generic(name), _) => {
                match generics.entry(name.clone()) {
                    Entry::Occupied(known) => {
                        let known = known.get();
                        if let Err(reason) = known.fits(&arg) {
                            // TODO(ed): Point to the argument maybe?
                            return err_type_error!(
                                self,
                                span,
                                TypeError::Mismatch {
                                    got: arg.clone(),
                                    expected: known.clone()
                                },
                                "because {}. The type was inferred from previous arguments.",
                                reason
                            );
                        }
                        known.clone()
                    }
                    Entry::Vacant(unknown) => unknown.insert(arg.clone()).clone(),
                }
            }
            (x, y) if x.fits(&y).is_ok() => x.clone(),

            (Type::Tuple(a), Type::Tuple(b)) => Type::Tuple(
                a.iter()
                    .zip(b.iter())
                    .map(|(a, b)| self.solve_generics_recursively(span, generics, a, b))
                    .collect::<Result<Vec<_>, _>>()?,
            ),
            (Type::List(a), Type::List(b)) => Type::List(Box::new(
                self.solve_generics_recursively(span, generics, a, b)?,
            )),
            (Type::Set(a), Type::Set(b)) => Type::Set(Box::new(
                self.solve_generics_recursively(span, generics, a, b)?,
            )),
            (Type::Dict(ak, av), Type::Dict(bk, bv)) => Type::Dict(
                Box::new(self.solve_generics_recursively(span, generics, ak, bk)?),
                Box::new(self.solve_generics_recursively(span, generics, av, bv)?),
            ),
            (Type::Function(a_args, a_ret), Type::Function(b_args, b_ret)) => {
                let args = a_args
                    .iter()
                    .zip(b_args.iter())
                    .map(|(a, b)| self.solve_generics_recursively(span, generics, a, b))
                    .collect::<Result<Vec<_>, _>>()?;
                let ret = Box::new(self.solve_generics_recursively(span, generics, a_ret, b_ret)?);
                Type::Function(args, ret)
            }
            (a, Type::Union(b)) => {
                // This is technically wrong, it fails when guesses don't hold, like
                // `fn #X | #Y, #Y, #X -> void`, if we give in `int, int, float`.
                // We would assume:
                //   #X = int,
                //   #Y = int,
                // and fail on the third argument. Even though:
                //   #X = float,
                //   #Y = int,
                // would work.
                //
                // This complexity requires a lot more code and was therefore skipped.
                for t in b {
                    let mut new_generics = generics.clone();
                    self.solve_generics_recursively(span, &mut new_generics, a, t)?;
                    *generics = new_generics;
                }
                a.clone()
            }
            (Type::Union(a), b) => first_ok_or_errs(a.iter().map(|ty| {
                let mut new_generics = generics.clone();
                let ret = self.solve_generics_recursively(span, &mut new_generics, ty, b);
                if ret.is_ok() {
                    *generics = new_generics;
                }
                ret
            }))
            .map_err(|errs| errs.into_iter().flatten().collect::<Vec<_>>())?,
            _ => {
                // TODO(ed): Point to the argument maybe?
                return err_type_error!(
                    self,
                    span,
                    TypeError::Mismatch {
                        got: arg.clone(),
                        expected: par.clone()
                    }
                );
            }
        })
    }

    fn resolve_functions_from_args(
        &self,
        span: Span,
        args: &Vec<Type>,
        ty: &Type,
    ) -> Result<(Vec<Type>, Type), Vec<Error>> {
        let (params, ret) = match ty {
            // Recursive case
            Type::Union(tys) => {
                let mut solutions = Vec::new();
                let mut errors = Vec::new();
                for ty in tys.iter() {
                    match self.resolve_functions_from_args(span, args, ty) {
                        Ok(res) => {
                            solutions.push(res);
                        }
                        Err(mut err) => {
                            errors.append(&mut err);
                        }
                    }
                }
                // We limit ourselves to one solution, anything else is ambiguous.
                if solutions.len() == 1 {
                    return Ok(solutions.remove(0));
                } else {
                    return Err(errors);
                }
            }
            Type::Function(params, ret) => (params, ret),
            Type::Unknown => {
                return Ok((args.clone(), Type::Unknown));
            }
            ty => {
                return err_type_error!(
                    self,
                    span,
                    TypeError::Violating(ty.clone()),
                    "{:?} cannot be called as a function",
                    ty
                );
            }
        };

        if args.len() != params.len() {
            return err_type_error!(
                self,
                span,
                TypeError::WrongArity {
                    got: args.len(),
                    expected: params.len()
                }
            );
        }

        let mut generics: HashMap<_, Type> = HashMap::new();
        for (par, arg) in params.iter().zip(args.iter()) {
            if matches!(arg, Type::Generic(_)) {
                return err_type_error!(
                    self,
                    span,
                    TypeError::Violating(arg.clone()),
                    "Generics are not supported as arguments - only parameters"
                );
            }
            self.solve_generics_recursively(span, &mut generics, par, arg)?;
        }
        let ret = if let Type::Generic(ret) = ret.as_ref() {
            match generics.get(ret) {
                Some(ty) => ty.clone(),
                None => {
                    return err_type_error!(
                        self,
                        span,
                        TypeError::Exotic,
                        "Generics are only allowed if they can be deduced from the function signature, but '#{}' is not mentioned in the parameters",
                        ret
                    );
                }
            }
        } else {
            Type::clone(&ret)
        };
        Ok((args.to_vec(), ret))
    }

    fn assignable(
        &mut self,
        assignable: &Assignable,
        namespace: usize,
    ) -> Result<Lookup, Vec<Error>> {
        use AssignableKind as AK;
        use Lookup::*;
        let span = assignable.span;
        match &assignable.kind {
            AK::Read(ident) => {
                if let Some(var) = self.stack.iter().rfind(|var| var.ident.name == ident.name) {
                    return Ok(Value(var.ty.clone(), var.kind));
                }
                match &self.namespaces[namespace].get(&ident.name) {
                    Some(Name::Global(Some((ty, kind)))) => {
                        return Ok(Value(ty.clone(), *kind));
                    }
                    Some(Name::Global(None)) => {
                        // TODO(ed): This error should be caught earlier in the compiler - no point
                        // doing it twice.
                        return err_type_error!(
                            self,
                            span,
                            TypeError::UnresolvedName(ident.name.clone()),
                            "Read before being defined"
                        );
                    }
                    Some(Name::Blob(blob)) => {
                        if let crate::Value::Ty(b) = &self.compiler.constants[*blob] {
                            return Ok(Value(b.clone(), VarKind::Const));
                        }
                    }
                    Some(Name::Namespace(id)) => return Ok(Namespace(*id)),
                    None => {}
                }
                if let Some((_, _, ty)) = self.compiler.functions.get(&ident.name) {
                    return Ok(Value(ty.clone(), VarKind::Const));
                } else {
                    return err_type_error!(
                        self,
                        span,
                        TypeError::UnresolvedName(ident.name.clone())
                    );
                }
            }
            AK::Call(fun, args) => {
                // TODO(ed): External functions need a different lookup.
                let ty = match self.assignable(fun, namespace)? {
                    Value(ty, _) => ty,
                    Namespace(_) => {
                        return err_type_error!(
                            self,
                            span,
                            TypeError::NamespaceNotExpression,
                            "Namespace cannot be called like a function"
                        );
                    }
                };
                let args = args
                    .iter()
                    .map(|e| self.expression(e))
                    .collect::<Result<Vec<_>, Vec<_>>>()?;
                let (_params, ret) = self.resolve_functions_from_args(span, &args, &ty)?;
                return Ok(Value(Type::clone(&ret), VarKind::Const));
            }
            AK::ArrowCall(extra, fun, args) => {
                // DRY
                let mut args = args.clone();
                args.insert(0, Expression::clone(extra));
                return self.assignable(
                    &Assignable {
                        span,
                        kind: AK::Call(Box::clone(fun), args),
                    },
                    namespace,
                );
            }
            AK::Access(thing, field) => {
                match self.assignable(thing, namespace)? {
                    Value(ty, _kind) => {
                        match &ty {
                            Type::Unknown => Ok(Value(Type::Unknown, VarKind::Mutable)),
                            Type::Blob(name, fields) => {
                                match fields.get(&field.name) {
                                    Some(ty) => Ok(Value(ty.clone(), VarKind::Mutable)),
                                    None => match field.name.as_str() {
                                        // TODO(ed): These result in poor error messages
                                        "_id" => Ok(Value(Type::Int, VarKind::Const)),
                                        "_name" => Ok(Value(Type::String, VarKind::Const)),
                                        _ => err_type_error!(
                                            self,
                                            field.span,
                                            TypeError::UnknownField {
                                                blob: name.clone(),
                                                field: field.name.clone()
                                            }
                                        ),
                                    },
                                }
                            }
                            ty => err_type_error!(
                                self,
                                span,
                                TypeError::Violating(ty.clone()),
                                "Only namespaces and blobs support '.'-access"
                            ),
                        }
                    }
                    Namespace(namespace) => {
                        return self.assignable(
                            &Assignable {
                                span: field.span,
                                kind: AK::Read(field.clone()),
                            },
                            namespace,
                        );
                    }
                }
            }
            AK::Index(thing, index_expr) => {
                // TODO(ed): We could disallow mutating via reference here - not sure we want to thought.
                let thing = if let Value(val, _) = self.assignable(thing, namespace)? {
                    val
                } else {
                    return err_type_error!(self, span, TypeError::NamespaceNotExpression);
                };
                let index = self.expression(index_expr)?;
                let ret = match (thing, index) {
                    (Type::List(ret), index) => {
                        if let Err(reason) = index.fits(&Type::Int) {
                            return err_type_error!(
                                self,
                                span,
                                TypeError::Mismatch {
                                    got: index,
                                    expected: Type::Int,
                                },
                                "List indexing requires '{:?}' and {}",
                                Type::Int,
                                reason
                            );
                        }
                        Value(Type::clone(&ret), VarKind::Mutable)
                    }
                    (Type::Tuple(kinds), index) => {
                        if let Err(reason) = index.fits(&Type::Int) {
                            return err_type_error!(
                                self,
                                span,
                                TypeError::Mismatch {
                                    got: index,
                                    expected: Type::Int,
                                },
                                "Tuple indexing requires '{:?}' and {}",
                                Type::Int,
                                reason
                            );
                        }
                        // TODO(ed): Clean this up a bit
                        let val = if let ExpressionKind::Int(index) = index_expr.kind {
                            if let Some(val) = kinds.get(index as usize) {
                                val.clone()
                            } else {
                                return err_type_error!(
                                    self,
                                    span,
                                    TypeError::TupleIndexOutOfRange {
                                        length: kinds.len(),
                                        got: index,
                                    }
                                );
                            }
                        } else {
                            Type::maybe_union(kinds.iter())
                        };
                        Value(val, VarKind::Const)
                    }
                    (Type::Dict(key, val), index) => {
                        if let Err(reason) = key.fits(&index) {
                            return err_type_error!(
                                self,
                                span,
                                TypeError::Mismatch {
                                    got: index,
                                    expected: Type::clone(&key),
                                },
                                "Dict key-type is '{:?}' and {}",
                                key,
                                reason
                            );
                        }
                        Value(Type::clone(&val), VarKind::Mutable)
                    }
                    (ty, _) => {
                        return err_type_error!(
                            self,
                            span,
                            TypeError::Violating(ty.clone()),
                            "'{:?}' cannot be indexed, only List, Tuple and Dict can be",
                            ty
                        );
                    }
                };
                return Ok(ret);
            }
            AK::Expression(expr) => {
                return Ok(Value(self.expression(&expr)?, VarKind::Const));
            }
        }
    }

    fn bin_op(
        &mut self,
        span: Span,
        lhs: &Expression,
        rhs: &Expression,
        op: fn(&Type, &Type) -> Type,
        name: &str,
    ) -> Result<Type, Vec<Error>> {
        let lhs = self.expression(lhs)?;
        let rhs = self.expression(rhs)?;
        let res = op(&lhs, &rhs);
        type_error_if_invalid!(
            self,
            res,
            span,
            TypeError::BinOp {
                lhs,
                rhs,
                op: name.into()
            }
        );
        Ok(res)
    }

    fn uni_op(
        &mut self,
        span: Span,
        val: &Expression,
        op: fn(&Type) -> Type,
        name: &str,
    ) -> Result<Type, Vec<Error>> {
        let val = self.expression(val)?;
        let res = op(&val);
        type_error_if_invalid!(
            self,
            res,
            span,
            TypeError::UniOp {
                val,
                op: name.into()
            }
        );
        Ok(res)
    }

    fn expression_union_or_errors<'a>(
        &mut self,
        expressions: impl Iterator<Item = &'a Expression>,
    ) -> Result<Type, Vec<Error>> {
        let ty: Vec<Type> = expressions
            .map(|e| self.expression(e))
            .collect::<Result<Vec<Type>, Vec<Error>>>()?;
        Ok(Type::maybe_union(ty.iter()))
    }

    fn expression(&mut self, expression: &Expression) -> Result<Type, Vec<Error>> {
        use ExpressionKind as EK;
        let span = expression.span;
        let res = match &expression.kind {
            EK::Get(assignable) => match self.assignable(assignable, self.namespace)? {
                Lookup::Value(value, _) => value,
                Lookup::Namespace(_) => {
                    return err_type_error!(self, span, TypeError::NamespaceNotExpression);
                }
            },

            EK::Add(a, b) => self.bin_op(span, a, b, op::add, "Addition")?,
            EK::Sub(a, b) => self.bin_op(span, a, b, op::sub, "Subtraction")?,
            EK::Mul(a, b) => self.bin_op(span, a, b, op::mul, "Multiplication")?,
            EK::Div(a, b) => self.bin_op(span, a, b, op::div, "Division")?,
            EK::AssertEq(a, b) => self.bin_op(span, a, b, op::eq, "Equality")?,

            EK::Comparison(a, cmp, b) => match cmp {
                ComparisonKind::Equals | ComparisonKind::NotEquals => {
                    self.bin_op(span, a, b, op::eq, "Equality")?
                }
                ComparisonKind::Greater
                | ComparisonKind::GreaterEqual
                | ComparisonKind::Less
                | ComparisonKind::LessEqual => self.bin_op(span, a, b, op::cmp, "Comparison")?,
                ComparisonKind::In => {
                    let a = self.expression(a)?;
                    let b = self.expression(b)?;
                    // TODO(ed): Verify the order here
                    let ret = match (&a, &b) {
                        (a, Type::List(b)) | (a, Type::Set(b)) | (a, Type::Dict(b, _)) => b.fits(a),
                        _ => Err("".into()),
                    };
                    if let Err(msg) = ret {
                        let err = Error::TypeError {
                            kind: TypeError::BinOp {
                                lhs: a,
                                rhs: b,
                                op: "Containment".into(),
                            },
                            file: self.file(),
                            span,
                            message: if msg.is_empty() {
                                None
                            } else {
                                Some(format!("because {}", msg))
                            },
                        };
                        return Err(vec![err]);
                    }
                    Type::Bool
                }
            },

            EK::Neg(a) => self.uni_op(span, a, op::neg, "Negation")?,

            EK::And(a, b) => self.bin_op(span, a, b, op::and, "Boolean and")?,
            EK::Or(a, b) => self.bin_op(span, a, b, op::or, "Boolean or")?,
            EK::Not(a) => self.uni_op(span, a, op::not, "Boolean not")?,

            EK::Parenthesis(expr) => self.expression(expr)?,

            EK::Tuple(values) => {
                let mut types = Vec::new();
                for v in values.iter() {
                    types.push(self.expression(v)?);
                }
                Type::Tuple(types)
            }
            EK::Float(_) => Type::Float,
            EK::Int(_) => Type::Int,
            EK::Str(_) => Type::String,
            EK::Bool(_) => Type::Bool,
            EK::TypeConstant(_) => Type::Ty,
            EK::Nil => Type::Void,

            EK::Set(values) => {
                let ty = self.expression_union_or_errors(values.iter())?;
                Type::Set(Box::new(ty))
            }

            EK::List(values) => {
                let ty = self.expression_union_or_errors(values.iter())?;
                Type::List(Box::new(ty))
            }

            EK::Dict(values) => {
                let key = self.expression_union_or_errors(values.iter().skip(0).step_by(2))?;
                let val = self.expression_union_or_errors(values.iter().skip(1).step_by(2))?;
                Type::Dict(Box::new(key), Box::new(val))
            }

            EK::Function {
                name: _,
                params,
                ret,
                body,
            } => {
                let stack_size = self.stack.len();
                let mut param_types = Vec::new();
                for (ident, ty) in params {
                    let ty = self.compiler.resolve_type(ty, self.compiler_context());
                    param_types.push(ty.clone());
                    self.stack
                        .push(Variable::new(ident.clone(), ty, VarKind::Const));
                }

                let ret = self.compiler.resolve_type(ret, self.compiler_context());
                let actual_ret = self
                    .statement(body)?
                    .expect("A function that doesn't return a value");

                if let Err(reason) = ret.fits(&actual_ret) {
                    return err_type_error!(
                        self,
                        span,
                        TypeError::Mismatch {
                            got: actual_ret,
                            expected: ret
                        },
                        "Return type doesn't match, {}",
                        reason
                    );
                }

                self.stack.truncate(stack_size);

                Type::Function(param_types, Box::new(ret))
            }

            EK::IfExpression {
                condition,
                pass,
                fail,
            } => {
                let condition_ty = self.expression(condition)?;
                if !matches!(condition_ty, Type::Bool) {
                    return err_type_error!(
                        self,
                        condition.span,
                        TypeError::Mismatch {
                            got: condition_ty,
                            expected: Type::Bool,
                        },
                        "Only boolean expressions are valid if-expression conditions"
                    );
                }

                // TODO(ed) check nullables and the actual condition
                Type::maybe_union([self.expression(pass)?, self.expression(fail)?].iter())
            }

            EK::Blob { blob, fields } => {
<<<<<<< HEAD
                let (blob_ty, blob_name, blob_fields) = match self.assignable(blob, self.namespace)? {
                    Lookup::Value(ty, _) => {
                        match ty.clone() {
                            Type::Blob(name, fields) => (ty, name, fields),
                            _ => return err_type_error!(
=======
                let (blob_name, blob_fields) = match self.assignable(blob, self.namespace)? {
                    Lookup::Value(ty, _) => match ty {
                        Type::Blob(name, fields) => (name, fields),
                        _ => {
                            return err_type_error!(
>>>>>>> 1860bee7
                                self,
                                span,
                                TypeError::Violating(ty),
                                "A blob was expected when instancing"
                            )
                        }
                    },
                    Lookup::Namespace(_) => {
                        return err_type_error!(self, span, TypeError::NamespaceNotExpression);
                    }
                };
                let mut errors = Vec::new();
                let mut initalizer = HashMap::new();
                let self_var = Variable::new(
                    Identifier { span: expression.span, name: "self".to_string() },
                    blob_ty,
                    VarKind::Mutable
                );
                let stack_size = self.stack.len();
                for (name, expr) in fields {
                    if matches!(expr.kind, EK::Function{..}) {
                        self.stack.push(self_var.clone());
                    }
                    let value = self.expression(&expr);
                    self.stack.truncate(stack_size);
                    let ty = match value {
                        Ok(ty) => (ty, expr.span),
                        Err(mut errs) => {
                            errors.append(&mut errs);
                            continue;
                        }
                    };
                    initalizer.insert(name.clone(), ty);
                }
                for (name, (rhs, span)) in initalizer.iter() {
                    match blob_fields.get(name) {
                        Some(lhs) => match lhs.fits(rhs) {
                            Ok(_) => {}
                            Err(reason) => {
                                // TODO(ed): Not super sold on this error message - it can be better.
                                errors.push(type_error!(
                                    self,
                                    *span,
                                    TypeError::Mismatch {
                                        expected: lhs.clone(),
                                        got: rhs.clone()
                                    },
                                    "because {}.{} is a '{:?}' and {}",
                                    blob_name,
                                    name,
                                    lhs,
                                    reason
                                ));
                            }
                        },
                        None => {
                            errors.push(type_error!(
                                self,
                                *span,
                                TypeError::UnknownField {
                                    blob: blob_name.clone(),
                                    field: name.clone()
                                },
                                "{}.{} does not exist on the original blob type",
                                blob_name,
                                name
                            ));
                        }
                    }
                }
                // No point checking that all fields are there if they're the wrong type,
                // we'll get duplicate errors.
                if !errors.is_empty() {
                    return Err(errors);
                }
                for name in blob_fields.keys() {
                    if initalizer.contains_key(name) {
                        continue;
                    }
                    // TODO(ed): Not super sold on this error message - it can be better.
                    errors.push(type_error!(
                        self,
                        span,
                        TypeError::MissingField {
                            blob: blob_name.clone(),
                            field: name.clone()
                        }
                    ));
                }
                if !errors.is_empty() {
                    return Err(errors);
                }
                Type::Blob(blob_name, blob_fields)
            }
        };
        Ok(res)
    }

    fn statement(&mut self, statement: &Statement) -> Result<Option<Type>, Vec<Error>> {
        use StatementKind as SK;
        let span = statement.span;
        let ret = match &statement.kind {
            SK::Assignment {
                kind,
                target,
                value,
            } => {
                let value = self.expression(value)?;
                let target_ty = match self.assignable(target, self.namespace)? {
                    Lookup::Value(_, kind) if kind.immutable() => {
                        // TODO(ed): I want this to point to the equal-sign, the parser is
                        // probably a bit off.
                        // TODO(ed): This should not be a type error - prefereably a compile error?
                        return err_type_error!(self, span, TypeError::Mutability);
                    }
                    Lookup::Namespace(_) => {
                        return err_type_error!(self, span, TypeError::NamespaceNotExpression);
                    }
                    Lookup::Value(ty, _) => ty,
                };
                let result = match kind {
                    ParserOp::Nop => value.clone(),
                    ParserOp::Add => op::add(&target_ty, &value),
                    ParserOp::Sub => op::sub(&target_ty, &value),
                    ParserOp::Mul => op::mul(&target_ty, &value),
                    ParserOp::Div => op::div(&target_ty, &value),
                };
                type_error_if_invalid!(
                    self,
                    result,
                    span,
                    TypeError::BinOp {
                        lhs: target_ty.clone(),
                        rhs: value.clone(),
                        op: match kind {
                            ParserOp::Nop => unreachable!(),
                            ParserOp::Add => "Addition",
                            ParserOp::Sub => "Subtraction",
                            ParserOp::Mul => "Multiplication",
                            ParserOp::Div => "Division",
                        }
                        .to_string()
                    }
                );
                // TODO(ed): Is the fits-order correct?
                if let Err(reason) = target_ty.fits(&result) {
                    // TODO(ed): I want this to point to the equal-sign, the parser is
                    // probably a bit off.
                    return err_type_error!(
                        self,
                        span,
                        TypeError::MismatchAssign {
                            got: result,
                            expected: target_ty
                        },
                        "because {}",
                        reason
                    );
                }
                None
            }

            SK::ExternalDefinition { .. } => None,

            SK::Definition {
                ident,
                kind,
                ty,
                value,
            } => {
                let slot = self.stack.len();
                let ty = self.compiler.resolve_type(ty, self.compiler_context());
                let ty = if matches!(ty, Type::Unknown) {
                    // Special case if it's a function
                    if let ExpressionKind::Function { params, ret, .. } = &value.kind {
                        let params = params
                            .iter()
                            .map(|(_, ty)| self.compiler.resolve_type(ty, self.compiler_context()))
                            .collect();
                        let ret = self.compiler.resolve_type(ret, self.compiler_context());
                        Type::Function(params, Box::new(ret))
                    } else {
                        Type::Unknown
                    }
                } else {
                    ty
                };

                let value = self.expression(value);
                self.stack
                    .push(Variable::new(ident.clone(), ty.clone(), *kind));
                let value = value?;

                let fit = ty.fits(&value);
                let ty = match (kind.force(), fit) {
                    (true, Ok(_)) => {
                        return err_type_error!(
                            self,
                            span,
                            TypeError::ExcessiveForce {
                                got: ty,
                                expected: value,
                            }
                        )
                    }
                    (true, Err(_)) => ty,
                    (false, Ok(_)) => {
                        if matches!(ty, Type::Unknown) {
                            value
                        } else {
                            ty
                        }
                    }
                    (false, Err(reason)) => {
                        return err_type_error!(
                            self,
                            span,
                            TypeError::Mismatch {
                                got: ty,
                                expected: value,
                            },
                            "because {}",
                            reason
                        )
                    }
                };
                self.stack[slot].ty = ty;
                None
            }

            SK::If {
                condition,
                pass,
                fail,
            } => {
                let ty = self.expression(condition)?;
                if !matches!(ty, Type::Bool) {
                    return err_type_error!(
                        self,
                        condition.span,
                        TypeError::Mismatch {
                            got: ty,
                            expected: Type::Bool,
                        },
                        "Only boolean expressions are valid if-statement conditions"
                    );
                }
                match (self.statement(pass)?, self.statement(fail)?) {
                    (None, None) => None,
                    (p, f) => Some(Type::maybe_union(p.iter().chain(&f))),
                }
            }
            SK::Loop { condition, body } => {
                let ty = self.expression(condition)?;
                if !matches!(ty, Type::Bool) {
                    return err_type_error!(
                        self,
                        condition.span,
                        TypeError::Mismatch {
                            got: ty,
                            expected: Type::Bool,
                        },
                        "Only boolean expressions are valid if-statement conditions"
                    );
                }
                self.statement(body)?
            }

            SK::IsCheck { .. } => {
                // Checked in the compiler
                None
            }

            SK::Block { statements } => {
                let stack_size = self.stack.len();

                let mut errors = Vec::new();
                let mut rets = Vec::new();
                for stmt in statements {
                    match self.statement(stmt) {
                        Ok(Some(ty)) => {
                            rets.push(ty);
                        }
                        Ok(None) => {}
                        Err(mut errs) => {
                            errors.append(&mut errs);
                        }
                    }
                }

                self.stack.truncate(stack_size);

                if !errors.is_empty() {
                    return Err(errors);
                }
                Some(Type::maybe_union(rets.iter()))
            }

            SK::Ret { value } => Some(self.expression(value)?),
            SK::StatementExpression { value } => {
                self.expression(value)?;
                None
            }

            SK::Use { .. }
            | SK::Blob { .. }
            | SK::Continue
            | SK::Break
            | SK::Unreachable
            | SK::EmptyStatement => None,
        };
        Ok(ret)
    }

    fn outer_definition(&mut self, namespace: usize, stmt: &Statement) -> Result<(), Vec<Error>> {
        use StatementKind as SK;

        let span = stmt.span;
        match &stmt.kind {
            SK::Blob { name, fields } => {
                let ctx = Context::from_namespace(namespace);
                let fields = fields
                    .iter()
                    .map(|(k, v)| (k.clone(), self.compiler.resolve_type(&v, ctx)))
                    .collect();
                if let Some(CompilerName::Blob(slot)) =
                    self.compiler.namespaces[ctx.namespace].get(name)
                {
                    match &mut self.compiler.constants[*slot] {
                        ValueType(Type::Blob(_, b_fields)) => {
                            *b_fields = fields;
                        }
                        _ => unreachable!(),
                    }
                } else {
                    // We've yet to fill it in, but that's why we have a prepass.
                }
            }

            SK::ExternalDefinition { ident, kind, ty } => {
                let name = match &self.namespaces[namespace][&ident.name] {
                    Name::Global(None) => {
                        let ty = self.compiler.resolve_type(ty, self.compiler_context());
                        (ty, *kind)
                    }

                    // TODO(ed): Throw earlier errors before typechecking -
                    // so we don't have to care about the duplicates.
                    x => unreachable!("X: {:?}", x),
                };
                self.namespaces[namespace].insert(ident.name.clone(), Name::Global(Some(name)));
            }

            SK::Definition {
                ident,
                kind,
                ty,
                value,
            } => {
                let name = match &self.namespaces[namespace][&ident.name] {
                    Name::Global(None) => {
                        let ty = self.compiler.resolve_type(ty, self.compiler_context());
                        let ty = if matches!(ty, Type::Unknown) {
                            // Special case if it's a function
                            if let ExpressionKind::Function { params, ret, .. } = &value.kind {
                                let params = params
                                    .iter()
                                    .map(|(_, ty)| {
                                        self.compiler.resolve_type(ty, self.compiler_context())
                                    })
                                    .collect();
                                let ret = self.compiler.resolve_type(ret, self.compiler_context());
                                Type::Function(params, Box::new(ret))
                            } else {
                                Type::Unknown
                            }
                        } else {
                            ty
                        };
                        let name = Name::Global(Some((ty.clone(), *kind)));
                        self.namespaces[namespace].insert(ident.name.clone(), name);
                        let value = self.expression(value)?;
                        let fit = ty.fits(&value);
                        let ty = match (kind.force(), fit) {
                            (true, Ok(_)) => {
                                return err_type_error!(
                                    self,
                                    span,
                                    TypeError::ExcessiveForce {
                                        got: ty,
                                        expected: value,
                                    }
                                )
                            }
                            (true, Err(_)) => ty,
                            (false, Ok(_)) => value,
                            (false, Err(reason)) => {
                                return err_type_error!(
                                    self,
                                    span,
                                    TypeError::Mismatch {
                                        got: ty,
                                        expected: value,
                                    },
                                    "because {}",
                                    reason
                                )
                            }
                        };
                        (ty, *kind)
                    }
                    // TODO(ed): Throw earlier errors before typechecking -
                    // so we don't have to care about the duplicates.
                    x => unreachable!("X: {:?}", x),
                };
                self.namespaces[namespace].insert(ident.name.clone(), Name::Global(Some(name)));
            }
            _ => {}
        }
        Ok(())
    }

    fn solve(mut self, statements: &Vec<(&Statement, usize)>) -> Result<(), Vec<Error>> {
        for (statement, namespace) in statements.iter() {
            // Ignore errors since they'll be caught later and
            // there are false positives.
            self.stack.clear();
            let _ = self.outer_definition(*namespace, &statement);
        }

        let mut errors = Vec::new();
        for (statement, namespace) in statements.iter() {
            self.namespace = *namespace;
            self.stack.clear();
            if let Err(mut errs) = self.statement(&statement) {
                errors.append(&mut errs);
            }
        }
        let span = statements
            .iter()
            .find_map(|(stmt, _)| {
                if let StatementKind::Definition { ident, .. } = &stmt.kind {
                    if ident.name == "start" {
                        return Some(ident.span);
                    }
                }
                None
            })
            .unwrap_or_else(|| Span {
                col_start: 0,
                col_end: 0,
                line: 0,
            });

        let call_start = &Assignable {
            span,
            kind: AssignableKind::Call(
                Box::new(Assignable {
                    span,
                    kind: AssignableKind::Read(Identifier {
                        span: Span::zero(),
                        name: "start".to_string(),
                    }),
                }),
                Vec::new(),
            ),
        };
        if let Err(mut errs) = self.assignable(call_start, 0) {
            for mut err in errs.iter_mut() {
                if let Error::TypeError { message, kind, .. } = &mut err {
                    let _ = message.insert("the program entry point".to_string());
                    match kind {
                        TypeError::WrongArity { got, expected } => {
                            std::mem::swap(got, expected);
                        }
                        _ => {}
                    }
                }
            }
            errors.append(&mut errs);
        }

        // Typecheck the implied syntax of calling start.
        if !errors.is_empty() {
            Err(errors)
        } else {
            Ok(())
        }
    }
}

pub(crate) fn solve(
    compiler: &mut Compiler,
    statements: &Vec<(&Statement, usize)>,
) -> Result<(), Vec<Error>> {
    TypeChecker::new(compiler).solve(statements)
}

/// Module with all the operators that can be applied
/// to values.
///
/// Broken out because they need to be recursive.
mod op {
    use super::Type;
    use std::collections::BTreeSet;

    fn tuple_bin_op(a: &Vec<Type>, b: &Vec<Type>, f: fn(&Type, &Type) -> Type) -> Type {
        Type::Tuple(a.iter().zip(b.iter()).map(|(a, b)| f(a, b)).collect())
    }

    fn tuple_un_op(a: &Vec<Type>, f: fn(&Type) -> Type) -> Type {
        Type::Tuple(a.iter().map(f).collect())
    }

    fn union_bin_op(a: &BTreeSet<Type>, b: &Type, f: fn(&Type, &Type) -> Type) -> Type {
        a.iter()
            .find_map(|x| {
                let x = f(x, b);
                if x.is_nil() {
                    None
                } else {
                    Some(x)
                }
            })
            .unwrap_or(Type::Invalid)
    }

    pub fn neg(value: &Type) -> Type {
        match value {
            Type::Float => Type::Float,
            Type::Int => Type::Int,
            Type::Tuple(a) => tuple_un_op(a, neg),
            Type::Union(a) => {
                if a.iter().all(|ty| ty.is_number()) {
                    value.clone()
                } else {
                    Type::Invalid
                }
            }
            Type::Unknown => Type::Unknown,
            _ => Type::Invalid,
        }
    }

    pub fn not(value: &Type) -> Type {
        match value {
            Type::Bool => Type::Bool,
            Type::Tuple(a) => tuple_un_op(a, not),
            Type::Unknown => Type::Bool,
            _ => Type::Invalid,
        }
    }

    pub fn add(a: &Type, b: &Type) -> Type {
        match (a, b) {
            (Type::Float, Type::Float) => Type::Float,
            (Type::Int, Type::Int) => Type::Int,
            (Type::String, Type::String) => Type::String,
            (Type::Tuple(a), Type::Tuple(b)) if a.len() == b.len() => tuple_bin_op(a, b, add),
            (Type::Unknown, a) | (a, Type::Unknown) if !matches!(a, Type::Unknown) => add(a, a),
            (Type::Unknown, Type::Unknown) => Type::Unknown,
            _ => Type::Invalid,
        }
    }

    pub fn sub(a: &Type, b: &Type) -> Type {
        add(a, &neg(b))
    }

    pub fn mul(a: &Type, b: &Type) -> Type {
        match (a, b) {
            (Type::Float, Type::Float) => Type::Float,
            (Type::Int, Type::Int) => Type::Int,
            (Type::Tuple(a), Type::Tuple(b)) if a.len() == b.len() => tuple_bin_op(a, b, mul),
            (Type::Unknown, a) | (a, Type::Unknown) if !matches!(a, Type::Unknown) => mul(a, a),
            (Type::Unknown, Type::Unknown) => Type::Unknown,
            _ => Type::Invalid,
        }
    }

    pub fn div(a: &Type, b: &Type) -> Type {
        match (a, b) {
            (Type::Float, Type::Float) => Type::Float,
            (Type::Int, Type::Int) => Type::Int,
            (Type::Tuple(a), Type::Tuple(b)) if a.len() == b.len() => tuple_bin_op(a, b, div),
            (Type::Unknown, a) | (a, Type::Unknown) if !matches!(a, Type::Unknown) => div(a, a),
            (Type::Unknown, Type::Unknown) => Type::Unknown,
            _ => Type::Invalid,
        }
    }

    pub fn eq(a: &Type, b: &Type) -> Type {
        match (a, b) {
            (Type::Float, Type::Float) => Type::Bool,
            (Type::Int, Type::Int) => Type::Bool,
            (Type::String, Type::String) => Type::Bool,
            (Type::Bool, Type::Bool) => Type::Bool,
            (Type::Tuple(a), Type::Tuple(b)) if a.len() == b.len() => a
                .iter()
                .zip(b.iter())
                .find_map(|(a, b)| match eq(a, b) {
                    Type::Bool => None,
                    a => Some(a),
                })
                .unwrap_or(Type::Bool),
            (Type::Unknown, a) | (a, Type::Unknown) if !matches!(a, Type::Unknown) => eq(a, a),
            (Type::Unknown, Type::Unknown) => Type::Unknown,
            (Type::Union(a), b) | (b, Type::Union(a)) => union_bin_op(&a, b, eq),
            (Type::Void, Type::Void) => Type::Bool,
            (Type::List(a), Type::List(b)) => eq(a, b),
            (Type::Set(a), Type::Set(b)) => eq(a, b),
            (Type::Dict(a, b), Type::Dict(c, d)) if matches!(eq(a, c), Type::Bool) => eq(b, d),
            _ => Type::Invalid,
        }
    }

    pub fn cmp(a: &Type, b: &Type) -> Type {
        match (a, b) {
            (Type::Float, Type::Float)
            | (Type::Int, Type::Int)
            | (Type::Float, Type::Int)
            | (Type::Int, Type::Float) => Type::Bool,
            (Type::String, Type::String) => Type::Bool,
            (Type::Bool, Type::Bool) => Type::Bool,
            (Type::Tuple(a), Type::Tuple(b)) if a.len() == b.len() => a
                .iter()
                .zip(b.iter())
                .find_map(|(a, b)| match cmp(a, b) {
                    Type::Bool => None,
                    a => Some(a),
                })
                .unwrap_or(Type::Bool),
            (Type::Unknown, a) | (a, Type::Unknown) if !matches!(a, Type::Unknown) => cmp(a, a),
            (Type::Unknown, Type::Unknown) => Type::Unknown,
            _ => Type::Invalid,
        }
    }

    pub fn and(a: &Type, b: &Type) -> Type {
        match (a, b) {
            (Type::Bool, Type::Bool) => Type::Bool,
            (Type::Tuple(a), Type::Tuple(b)) if a.len() == b.len() => tuple_bin_op(a, b, and),
            (Type::Unknown, a) | (a, Type::Unknown) if !matches!(a, Type::Unknown) => and(a, a),
            (Type::Unknown, Type::Unknown) => Type::Unknown,
            _ => Type::Invalid,
        }
    }

    pub fn or(a: &Type, b: &Type) -> Type {
        match (a, b) {
            (Type::Bool, Type::Bool) => Type::Bool,
            (Type::Tuple(a), Type::Tuple(b)) if a.len() == b.len() => tuple_bin_op(a, b, or),
            (Type::Unknown, a) | (a, Type::Unknown) if !matches!(a, Type::Unknown) => or(a, a),
            (Type::Unknown, Type::Unknown) => Type::Unknown,
            _ => Type::Invalid,
        }
    }
}<|MERGE_RESOLUTION|>--- conflicted
+++ resolved
@@ -745,19 +745,11 @@
             }
 
             EK::Blob { blob, fields } => {
-<<<<<<< HEAD
                 let (blob_ty, blob_name, blob_fields) = match self.assignable(blob, self.namespace)? {
                     Lookup::Value(ty, _) => {
                         match ty.clone() {
                             Type::Blob(name, fields) => (ty, name, fields),
                             _ => return err_type_error!(
-=======
-                let (blob_name, blob_fields) = match self.assignable(blob, self.namespace)? {
-                    Lookup::Value(ty, _) => match ty {
-                        Type::Blob(name, fields) => (name, fields),
-                        _ => {
-                            return err_type_error!(
->>>>>>> 1860bee7
                                 self,
                                 span,
                                 TypeError::Violating(ty),
