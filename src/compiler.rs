--- conflicted
+++ resolved
@@ -3,11 +3,7 @@
 use std::collections::{HashMap, HashSet, hash_map::Entry};
 use std::rc::Rc;
 
-<<<<<<< HEAD
-use crate::{Blob, Block, Next, Op, Prog, RustFunction, Type, Value};
-=======
-use crate::{Blob, Block, Op, Prog, RustFunction, Type, Value, path_to_module};
->>>>>>> 901746d8
+use crate::{Blob, Block, Next, Op, Prog, RustFunction, Type, Value, path_to_module};
 use crate::error::{Error, ErrorKind};
 use crate::sectionizer::Section;
 use crate::tokenizer::Token;
