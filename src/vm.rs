--- conflicted
+++ resolved
@@ -735,14 +735,9 @@
                         self.push(res);
                     }
                     _ => {
-<<<<<<< HEAD
                         error!(self,
                             ErrorKind::InvalidProgram,
                             format!("Tried to call non-function {:?}", self.stack[new_base]));
-=======
-                        error!(self, ErrorKind::ValueError(op, vec![self.stack[new_base].clone()]),
-                               "Tried to call non-function.");
->>>>>>> 7e330b8d
                     }
                 }
             }
@@ -839,34 +834,19 @@
         test_string!(uncallable_type, "
                  f := fn i: int {
                      i()
-<<<<<<< HEAD
                  }
                  f",
-                 [ErrorKind::InvalidProgram]);
+                 [ErrorKind::ValueError(Op::Call(0), _)]);
+
+        test_string!(invalid_assign, "a := 1\na = 0.1\na",
+                 [ErrorKind::TypeMismatch(Type::Int, Type::Float)]);
 
         test_string!(wrong_params, "
-                 f : fn -> int = fn a: int -> int {}
-                 f",
-                 [ErrorKind::TypeError(_, _), ErrorKind::TypeError(_, _)]);
+                 f : fn -> int = fn a: int -> int {}\nf",
+                 [ErrorKind::TypeMismatch(_, _), ErrorKind::TypeMismatch(Type::Void, Type::Int)]);
 
         test_string!(wrong_ret, "
-                 f : fn -> int = fn {}
-                 f",
-                 [ErrorKind::TypeError(_, _)]);
-=======
-                 }",
-                 [ErrorKind::ValueError(Op::Call(0), _)]);
-
-        test_string!(invalid_assign, "a := 1\na = 0.1\n",
-                 [ErrorKind::TypeMismatch(Type::Int, Type::Float)]);
-
-        test_string!(wrong_params, "
-                 f : fn -> int = fn a: int -> int {}",
-                 [ErrorKind::TypeMismatch(_, _), ErrorKind::TypeMismatch(Type::Void, Type::Int)]);
-
-        test_string!(wrong_ret, "
-                 f : fn -> int = fn {}",
+                 f : fn -> int = fn {}\nf",
                  [ErrorKind::TypeMismatch(_, _)]);
->>>>>>> 7e330b8d
     }
 }