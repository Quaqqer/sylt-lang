use std::fmt::{self, Write};
use std::path::PathBuf;
use sylt_common::{Error, Type as RuntimeType};
use sylt_parser::expression::ComparisonKind;
use sylt_parser::statement::NameIdentifier;
use sylt_parser::{
    Assignable, AssignableKind, Expression, ExpressionKind, Identifier, Module, Op, Statement,
    StatementKind, Type, TypeKind, VarKind,
};

use crate::Args;

static INDENT: &'static str = "    ";

macro_rules! write_comma_separated {
    ($dest:expr, $indent:expr, $write:expr, $values:expr) => {
        let mut first = true;
        for value in $values {
            if !first {
                write!($dest, ", ")?;
            }
            first = false;
            $write($dest, $indent, value)?;
        }
    };
}

fn write_indents<W: Write>(dest: &mut W, indent: u32) -> fmt::Result {
    for _ in 0..indent {
        write!(dest, "{}", INDENT)?;
    }
    Ok(())
}

fn write_identifier<W: Write>(dest: &mut W, identifier: Identifier) -> fmt::Result {
    write!(dest, "{}", identifier.name)
}

fn write_parameters<W: Write>(
    dest: &mut W,
    indent: u32,
    parameters: Vec<(Identifier, Type)>,
) -> fmt::Result {
    let mut first = true;
    for (identifier, ty) in parameters {
        if !first {
            write!(dest, ", ")?;
        }
        first = false;
        write_identifier(dest, identifier)?;
        write!(dest, ": ")?;
        write_type(dest, indent, ty)?;
    }
    Ok(())
}

fn write_blob_fields<T, W: Write>(
    dest: &mut W,
    indent: u32,
    mut fields: Vec<(String, T)>,
    sub_write: fn(&mut W, u32, T) -> fmt::Result,
) -> fmt::Result {
    write!(dest, " {{")?;
    match fields.len() {
        0 => {
            write!(dest, " }}")?;
        }
        1 => {
            let (field, expr) = fields.pop().unwrap();
            write!(dest, " {}: ", field)?;
            sub_write(dest, indent, expr)?;
            write!(dest, " }}")?;
        }
        _ => {
            write!(dest, "\n")?;
            for (field, t) in fields {
                write_indents(dest, indent)?;
                write!(dest, "{}: ", field)?;
                sub_write(dest, indent, t)?;
                write!(dest, ",\n")?;
            }
            write_indents(dest, indent - 1)?;
            write!(dest, "}}")?;
        }
    }
    Ok(())
}

<<<<<<< HEAD

fn simplify_type(ty: Type) -> Type {
    fn remove_duplicates(ty: Type, mut seen: Vec<Type>) -> Vec<Type> {
        match ty.kind {
            TK::Union(ty, rest) => {
=======
fn simplify_type(ty: Type) -> Type {
    fn remove_duplicates(ty: Type, mut seen: Vec<Type>) -> Vec<Type> {
        match ty.kind {
            TypeKind::Union(ty, rest) => {
>>>>>>> e87b73b6
                if seen.iter().find(|a| **a == *ty).is_none() {
                    seen.push(*ty);
                }
                remove_duplicates(*rest, seen)
            }
            _ => {
                if seen.iter().find(|a| **a == ty).is_none() {
                    seen.push(ty);
                }
                seen
            }
        }
    }

<<<<<<< HEAD
    use TypeKind as TK;
    match ty.kind {
        TK::Union(_, _) => {
            let without_dupes = remove_duplicates(ty.clone(), Vec::new());
            without_dupes.into_iter().reduce(|a, b| {
                // TODO(ed): Some types brake if we swap the order here - this is a problem
                Type { kind: TK::Union(Box::new(a), Box::new(b)), span: ty.span }
            }).unwrap() // We always get one type
        }

        TK::Fn(args, ret) =>
            Type { kind: TK::Fn(args.into_iter().map(simplify_type).collect(), Box::new(simplify_type(*ret))), ..ty },
        TK::Tuple(tys) =>
            Type { kind: TK::Tuple(tys.into_iter().map(simplify_type).collect()), ..ty },
        TK::List(a) =>
            Type { kind: TK::List(Box::new(simplify_type(*a))), ..ty },
        TK::Set(a) =>
            Type { kind: TK::Set(Box::new(simplify_type(*a))), ..ty },
        TK::Dict(a, b) =>
            Type { kind: TK::Dict(Box::new(simplify_type(*a)), Box::new(simplify_type(*b))), ..ty },

        TK::Grouping(a) =>
            Type { kind: TK::Grouping(Box::new(simplify_type(*a))), ..ty },

        TK::Implied
        | TK::UserDefined(_)
        | TK::Resolved(_)
        | TK::Generic(_) => ty,
=======
    match ty.kind {
        TypeKind::Union(_, _) => {
            let without_dupes = remove_duplicates(ty.clone(), Vec::new());
            without_dupes.into_iter().reduce(|a, b| {
                Type { kind: TypeKind::Union(Box::new(a), Box::new(b)), span: ty.span }
            }).unwrap() // We always get one type
        }

        TypeKind::Fn(args, ret) =>
            Type { kind: TypeKind::Fn(args.into_iter().map(simplify_type).collect(), Box::new(simplify_type(*ret))), ..ty },
        TypeKind::Tuple(tys) =>
            Type { kind: TypeKind::Tuple(tys.into_iter().map(simplify_type).collect()), ..ty },
        TypeKind::List(a) =>
            Type { kind: TypeKind::List(Box::new(simplify_type(*a))), ..ty },
        TypeKind::Set(a) =>
            Type { kind: TypeKind::Set(Box::new(simplify_type(*a))), ..ty },
        TypeKind::Dict(a, b) =>
            Type { kind: TypeKind::Dict(Box::new(simplify_type(*a)), Box::new(simplify_type(*b))), ..ty },

        TypeKind::Implied
        | TypeKind::UserDefined(_)
        | TypeKind::Resolved(_)
        | TypeKind::Generic(_) => ty,
>>>>>>> e87b73b6
    }
}

fn write_type<W: Write>(dest: &mut W, indent: u32, ty: Type) -> fmt::Result {
    let ty = simplify_type(ty);
    match ty.kind {
        TypeKind::Implied => unreachable!(),
        TypeKind::Resolved(ty) => write!(dest, "{}", ty),
        TypeKind::UserDefined(assignable) => write_assignable(dest, indent, assignable),
        TypeKind::Union(ty, rest) => {
            write_type(dest, indent, *ty)?;
            write!(dest, " | ")?;
            write_type(dest, indent, *rest)
        }
        TypeKind::Fn(params, ret) => {
            write!(dest, "fn")?;
            if !params.is_empty() {
                write!(dest, " ")?;
                write_comma_separated!(dest, indent, write_type, params);
            }
            write!(dest, " -> ")?;
            write_type(dest, indent, *ret)
        }
        TypeKind::Tuple(types) => {
            write!(dest, "(")?;
            let len = types.len();
            write_comma_separated!(dest, indent, write_type, types);
            if len == 1 {
                write!(dest, ",")?;
            }
            write!(dest, ")")
        }
        TypeKind::List(ty) => {
            write!(dest, "[")?;
            write_type(dest, indent, *ty)?;
            write!(dest, "]")
        }
        TypeKind::Set(ty) => {
            write!(dest, "{{")?;
            write_type(dest, indent, *ty)?;
            write!(dest, "}}")
        }
        TypeKind::Dict(key, val) => {
            write!(dest, "{{")?;
            write_type(dest, indent, *key)?;
            write!(dest, ": ")?;
            write_type(dest, indent, *val)?;
            write!(dest, "}}")
        }
        TypeKind::Generic(ident) => write_identifier(dest, ident),
        TypeKind::Grouping(ty) => {
            write!(dest, "(")?;
            write_type(dest, indent, *ty)?;
            write!(dest, ")")
        }
    }
}

fn write_assignable<W: Write>(dest: &mut W, indent: u32, assignable: Assignable) -> fmt::Result {
    match assignable.kind {
        AssignableKind::Read(identifier) => write_identifier(dest, identifier),
        AssignableKind::Call(callable, args) => {
            write_assignable(dest, indent, *callable)?;
            write!(dest, "(")?;
            write_comma_separated!(dest, indent, write_expression, args);
            write!(dest, ")")
        }
        AssignableKind::ArrowCall(first, callable, rest) => {
            write_expression(dest, indent, *first)?;
            write!(dest, " -> ")?;
            write_assignable(dest, indent, *callable)?;
            write!(dest, "(")?;
            write_comma_separated!(dest, indent, write_expression, rest);
            write!(dest, ")")?;
            Ok(())
        }
        AssignableKind::Access(accessable, ident) => {
            write_assignable(dest, indent, *accessable)?;
            write!(dest, ".")?;
            write_identifier(dest, ident)
        }
        AssignableKind::Index(indexable, index) => {
            write_assignable(dest, indent, *indexable)?;
            write!(dest, "[")?;
            write_expression(dest, indent, *index)?;
            write!(dest, "]")
        }
        AssignableKind::Expression(expr) => write_expression(dest, indent, *expr),
    }
}

fn write_arrow_call_no_lhs<W: Write>(dest: &mut W, indent: u32, expr: Expression) -> fmt::Result {
    match expr.kind {
        ExpressionKind::Get(assignable) => match assignable.kind {
            AssignableKind::ArrowCall(lhs, callee, rest) => {
                write_arrow_call_no_lhs(dest, indent, *lhs)?;
                write!(dest, " -> ")?;
                write_assignable(dest, indent, *callee)?;
                write!(dest, "(")?;
                write_comma_separated!(dest, indent, write_expression, rest);
                write!(dest, ")")?;
            }
            _ => (),
        },
        _ => (),
    }
    Ok(())
}

macro_rules! expr_binary_op {
    ($dest:expr, $indent:expr, $lhs:expr, $op:literal, $rhs:expr) => {
        write_expression($dest, $indent, $lhs)?;
        write!($dest, $op)?;
        write_expression($dest, $indent, $rhs)?;
    };
}

fn write_expression<W: Write>(dest: &mut W, indent: u32, expression: Expression) -> fmt::Result {
    match expression.kind {
        ExpressionKind::Get(assignable) => write_assignable(dest, indent, assignable)?,
        ExpressionKind::TypeConstant(ty) => {
            write!(dest, ":")?;
            write_type(dest, indent, ty)?;
        }
        ExpressionKind::Add(lhs, rhs) => {
            expr_binary_op!(dest, indent, *lhs, " + ", *rhs);
        }
        ExpressionKind::Sub(lhs, rhs) => {
            expr_binary_op!(dest, indent, *lhs, " - ", *rhs);
        }
        ExpressionKind::Mul(lhs, rhs) => {
            expr_binary_op!(dest, indent, *lhs, " * ", *rhs);
        }
        ExpressionKind::Div(lhs, rhs) => {
            expr_binary_op!(dest, indent, *lhs, " / ", *rhs);
        }
        ExpressionKind::Neg(expr) => {
            write!(dest, "-")?;
            write_expression(dest, indent, *expr)?;
        }
        ExpressionKind::Comparison(lhs, cmp, rhs) => match cmp {
            ComparisonKind::Equals => {
                expr_binary_op!(dest, indent, *lhs, " == ", *rhs);
            }
            ComparisonKind::NotEquals => {
                expr_binary_op!(dest, indent, *lhs, " != ", *rhs);
            }
            ComparisonKind::Greater => {
                expr_binary_op!(dest, indent, *lhs, " > ", *rhs);
            }
            ComparisonKind::GreaterEqual => {
                expr_binary_op!(dest, indent, *lhs, " >= ", *rhs);
            }
            ComparisonKind::Less => {
                expr_binary_op!(dest, indent, *lhs, " < ", *rhs);
            }
            ComparisonKind::LessEqual => {
                expr_binary_op!(dest, indent, *lhs, " <= ", *rhs);
            }
            ComparisonKind::Is => {
                expr_binary_op!(dest, indent, *lhs, " is ", *rhs);
            }
            ComparisonKind::In => {
                expr_binary_op!(dest, indent, *lhs, " in ", *rhs);
            }
        },
        ExpressionKind::AssertEq(lhs, rhs) => {
            expr_binary_op!(dest, indent, *lhs, " <=> ", *rhs);
        }
        ExpressionKind::And(lhs, rhs) => {
            expr_binary_op!(dest, indent, *lhs, " and ", *rhs);
        }
        ExpressionKind::Or(lhs, rhs) => {
            expr_binary_op!(dest, indent, *lhs, " or ", *rhs);
        }
        ExpressionKind::Not(expr) => {
            write!(dest, "not ")?;
            write_expression(dest, indent, *expr)?;
        }
        ExpressionKind::Parenthesis(expr) => {
            write!(dest, "(")?;
            write_expression(dest, indent, *expr)?;
            write!(dest, ")")?;
        }
        ExpressionKind::IfExpression {
            condition,
            pass,
            fail,
        } => {
            write_expression(dest, indent, *pass)?;
            write!(dest, " if ")?;
            write_expression(dest, indent, *condition)?;
            write!(dest, " else ")?;
            write_expression(dest, indent, *fail)?;
        }
        ExpressionKind::Duplicate(expr) => write_expression(dest, indent, *expr)?,
        ExpressionKind::IfShort {
            condition,
            fail,
            lhs,
        } => {
            write_expression(dest, indent, *lhs)?;
            write!(dest, " if")?;
            match condition.kind {
                ExpressionKind::Comparison(_lhs, cmp, rhs) => {
                    write!(
                        dest,
                        " {} ",
                        match cmp {
                            ComparisonKind::Equals => "==",
                            ComparisonKind::NotEquals => "!=",
                            ComparisonKind::Greater => ">",
                            ComparisonKind::GreaterEqual => ">=",
                            ComparisonKind::Less => "<",
                            ComparisonKind::LessEqual => "<=",
                            ComparisonKind::Is => "is",
                            ComparisonKind::In => "in",
                        }
                    )?;
                    write_expression(dest, indent, *rhs)?;
                }
                ExpressionKind::Get(ref assignable) => match &assignable.kind {
                    AssignableKind::ArrowCall(..) => write_arrow_call_no_lhs(dest, indent, *condition)?,
                    kind => panic!(
                        "only arrow calls are supported in a short if expression, not {:?}",
                        kind
                    ),
                },
                kind => {
                    panic!("unsupported condition in a short if expression: {:?}", kind);
                }
            }
            write!(dest, " else ")?;
            write_expression(dest, indent, *fail)?;
        }
        ExpressionKind::Function {
            name: _,
            params,
            ret,
            body,
        } => {
            write!(dest, "fn")?;
            if !params.is_empty() {
                write!(dest, " ")?;
            }
            write_parameters(dest, indent, params)?;
            if matches!(ret.kind, TypeKind::Resolved(RuntimeType::Void)) {
                write!(dest, " ")?;
            } else {
                write!(dest, " -> ")?;
                write_type(dest, indent, ret)?;
                write!(dest, " ")?;
            }

            match body.kind {
                StatementKind::Block { statements } => {
                    write!(dest, "do\n")?;
                    for s in merge_empty_statements(statements) {
                        write_statement(dest, indent + 1, s)?;
                    }
                    write_indents(dest, indent)?;
                    write!(dest, "end")?;
                    // NOTE(ed): No newline here!
                }
                _ => {
                    write_statement(dest, indent, *body)?;
                }
            }
        }
        ExpressionKind::Blob { blob, fields } => {
            write_assignable(dest, indent, blob)?;
            write_blob_fields(dest, indent + 1, fields, write_expression)?;
        }
        ExpressionKind::Tuple(exprs) => {
            let num_exprs = exprs.len();
            write!(dest, "(")?;
            write_comma_separated!(dest, indent, write_expression, exprs);
            if num_exprs == 1 {
                write!(dest, ",")?;
            }
            write!(dest, ")")?;
        }
        ExpressionKind::List(exprs) => {
            write!(dest, "[")?;
            write_comma_separated!(dest, indent, write_expression, exprs);
            write!(dest, "]")?;
        }
        ExpressionKind::Set(exprs) => {
            write!(dest, "{{")?;
            write_comma_separated!(dest, indent, write_expression, exprs);
            write!(dest, "}}")?;
        }
        ExpressionKind::Dict(exprs) => {
            write!(dest, "{{")?;
            if exprs.is_empty() {
                write!(dest, ":")?;
            } else {
                let mut first = true;
                let mut exprs = exprs.into_iter();
                while let Some(expr) = exprs.next() {
                    if !first {
                        write!(dest, ", ")?;
                    }
                    first = false;
                    write_expression(dest, indent, expr)?;
                    write!(dest, ": ")?;
                    write_expression(dest, indent, exprs.next().unwrap())?;
                }
            }
            write!(dest, "}}")?;
        }
        ExpressionKind::Float(f) => write!(dest, "{:?}", f)?,
        ExpressionKind::Int(i) => write!(dest, "{}", i)?,
        ExpressionKind::Str(s) => write!(dest, "\"{}\"", s)?,
        ExpressionKind::Bool(b) => write!(dest, "{}", b)?,
        ExpressionKind::Nil => write!(dest, "nil")?,
    }

    Ok(())
}

fn write_statement<W: Write>(dest: &mut W, indent: u32, statement: Statement) -> fmt::Result {
    for comment in &statement.comments {
        write_indents(dest, indent)?;
        write!(dest, "// {}\n", comment)?;
    }

    match statement.kind {
        StatementKind::Assignment {
            kind,
            target,
            value,
        } => {
            write_indents(dest, indent)?;
            write_assignable(dest, indent, target)?;
            write!(
                dest,
                " {}= ",
                match kind {
                    Op::Nop => "",
                    Op::Add => "+",
                    Op::Sub => "-",
                    Op::Mul => "*",
                    Op::Div => "/",
                }
            )?;
            write_expression(dest, indent, value)?;
        }
        StatementKind::Blob { name, fields } => {
            write_indents(dest, indent)?;
            write!(dest, "{} :: blob", name)?;
            let fields_as_tuples = fields.into_iter().collect();
            write_blob_fields(dest, indent + 1, fields_as_tuples, write_type)?;
        }
        StatementKind::Block { statements } => {
            write_indents(dest, indent)?;
            write!(dest, "do\n")?;

            for s in merge_empty_statements(statements) {
                write_statement(dest, indent + 1, s)?;
            }

            write_indents(dest, indent)?;
            write!(dest, "end")?
        }
        StatementKind::Break => {
            write_indents(dest, indent)?;
            write!(dest, "break")?
        }
        StatementKind::Continue => {
            write_indents(dest, indent)?;
            write!(dest, "continue")?
        }
        StatementKind::Definition {
            ident,
            kind,
            ty,
            value,
        } => {
            write_indents(dest, indent)?;
            write_identifier(dest, ident)?;
            if matches!(ty.kind, TypeKind::Implied) {
                write!(
                    dest,
                    "{}",
                    match kind {
                        VarKind::Const => " :: ",
                        VarKind::Mutable => " := ",
                        VarKind::ForceConst => unreachable!("can't force an implied type"),
                        VarKind::ForceMutable => unreachable!("can't force an implied type"),
                    }
                )?;
            } else {
                write!(dest, ": ")?;
                if kind.force() {
                    write!(dest, "!")?;
                }
                write_type(dest, indent, ty)?;
                if kind.immutable() {
                    write!(dest, " : ")?;
                } else {
                    write!(dest, " = ")?;
                }
            }
            write_expression(dest, indent, value)?;
        }
        StatementKind::EmptyStatement => (),
        StatementKind::If {
            condition,
            pass,
            fail,
        } => {
            if matches!(fail.kind, StatementKind::EmptyStatement) {
                for comment in &fail.comments {
                    write_indents(dest, indent)?;
                    write!(dest, "// {}\n", comment)?;
                }
            }

            write_indents(dest, indent)?;
            write!(dest, "if ")?;
            write_expression(dest, indent, condition)?;
            write!(dest, " ")?;
            write_statement(dest, indent, *pass)?;
            if !matches!(fail.kind, StatementKind::EmptyStatement) {
                write!(dest, " else ")?;
                write_statement(dest, indent, *fail)?;
            }
        }
        StatementKind::IsCheck { lhs, rhs } => {
            write_indents(dest, indent)?;
            write!(dest, ":")?;
            write_type(dest, indent, lhs)?;
            write!(dest, " is :")?;
            write_type(dest, indent, rhs)?;
        }
        StatementKind::Loop { condition, body } => {
            write_indents(dest, indent)?;
            write!(dest, "loop ")?;
            write_expression(dest, indent, condition)?;
            write!(dest, " ")?;
            write_statement(dest, indent, *body)?;
        }
        StatementKind::Ret { value } => {
            write_indents(dest, indent)?;
            write!(dest, "ret ")?;
            write_expression(dest, indent, value)?;
        }
        StatementKind::StatementExpression { value } => {
            write_indents(dest, indent)?;
            write_expression(dest, indent, value)?;
        }
        StatementKind::Unreachable => {
            write_indents(dest, indent)?;
            write!(dest, "<!>")?;
        }
        StatementKind::Use {
            path,
            name,
            file: _,
        } => {
            write_indents(dest, indent)?;
            write!(dest, "use ")?;
            write_identifier(dest, path)?;
            if let NameIdentifier::Alias(alias) = name {
                write!(dest, " as ")?;
                write_identifier(dest, alias)?;
            }
        }
    }
    write!(dest, "\n")?;

    Ok(())
}

/// Replace consecutive empty statements with one empty statement with all comments of the previous statements.
fn merge_empty_statements(mut statements: Vec<Statement>) -> Vec<Statement> {
    // Reverse since
    // - we always want to remove and look at the first statement and
    // - pop() is faster than remove(0).
    statements.reverse();

    let mut ret = Vec::new();
    while let Some(mut statement) = statements.pop() {
        // Begin eating empty statements
        while matches!(
            statements.last().map(|s| &s.kind),
            Some(StatementKind::EmptyStatement)
        ) {
            statement
                .comments
                .append(&mut statements.pop().unwrap().comments);
        }
        ret.push(statement);
    }
    ret
}

fn format_module(module: Module) -> Result<String, fmt::Error> {
    let mut formatted = String::new();
    merge_empty_statements(module.statements)
        .into_iter()
        // Side effects incoming!
        .map(|s| {
            write_statement(&mut formatted, 0, s)?;
            write!(formatted, "\n")
        })
        .collect::<Result<Vec<_>, _>>()?;
    Ok(formatted)
}

pub fn format(args: &Args) -> Result<String, Vec<Error>> {
    let mut tree = sylt_parser::tree(
        &PathBuf::from(args.args.first().expect("No file to run")),
        crate::read_file,
    )?;
    Ok(format_module(tree.modules.remove(0).1).unwrap())
}

#[cfg(test)]
macro_rules! test_formatter_on_file {
    ($fn:ident, $path:literal, $print:expr, $errs:pat) => {
        #[test]
        fn $fn() {
            use std::path::{Path, PathBuf};
            #[allow(unused_imports)]
            use sylt_common::{
                error::{Error, RuntimeError, TypeError},
                Type,
            };
            #[allow(unused_imports)]
            use sylt_tokenizer::Span;

            let path = format!("../{}", $path);

            // Run the file before the formatter.
            let mut args = $crate::Args::default();
            args.args = vec![path.clone()];
            let before = $crate::run_file(&args, ::sylt_std::sylt::_sylt_link());
            // If the test fails here, we already have / will have prettified output.
            assert!(
                matches!(before.err().unwrap_or(Vec::new()).as_slice(), $errs),
                "the test failed before the formatter was called"
            );

            // We now know that before contains $errs exactly.

            // Format the file.
            match $crate::formatter::format(&args) {
                Ok(formatted) => {
                    let formatted_path = PathBuf::from(&path).canonicalize().unwrap();
                    let read_formatted_or_file = |path: &Path| {
                        if path.canonicalize().unwrap() == formatted_path {
                            Ok(formatted.clone())
                        } else {
                            $crate::read_file(path)
                        }
                    };

                    // Try to run the file again, this time with pretty "got/expected"-output.
                    let after = $crate::run_file_with_reader(
                        &args,
                        ::sylt_std::sylt::_sylt_link(),
                        read_formatted_or_file,
                    );
                    eprintln!("The test output changed between before and after formatting");
                    $crate::assert_errs!(after, $errs);
                }
                Err(errs) => {
                    eprintln!("The formatter couldn't parse the file but the syntax errors");
                    eprintln!("changed between before and after formatting.");
                    let errs: Result<(), _> = Err(errs); // TODO(gu): Result<!, _> ;)
                    $crate::assert_errs!(errs, $errs);
                }
            }
        }
    };
}

#[cfg(test)]
sylt_macro::find_tests!(test_formatter_on_file);<|MERGE_RESOLUTION|>--- conflicted
+++ resolved
@@ -86,18 +86,10 @@
     Ok(())
 }
 
-<<<<<<< HEAD
-
-fn simplify_type(ty: Type) -> Type {
-    fn remove_duplicates(ty: Type, mut seen: Vec<Type>) -> Vec<Type> {
-        match ty.kind {
-            TK::Union(ty, rest) => {
-=======
 fn simplify_type(ty: Type) -> Type {
     fn remove_duplicates(ty: Type, mut seen: Vec<Type>) -> Vec<Type> {
         match ty.kind {
             TypeKind::Union(ty, rest) => {
->>>>>>> e87b73b6
                 if seen.iter().find(|a| **a == *ty).is_none() {
                     seen.push(*ty);
                 }
@@ -112,36 +104,6 @@
         }
     }
 
-<<<<<<< HEAD
-    use TypeKind as TK;
-    match ty.kind {
-        TK::Union(_, _) => {
-            let without_dupes = remove_duplicates(ty.clone(), Vec::new());
-            without_dupes.into_iter().reduce(|a, b| {
-                // TODO(ed): Some types brake if we swap the order here - this is a problem
-                Type { kind: TK::Union(Box::new(a), Box::new(b)), span: ty.span }
-            }).unwrap() // We always get one type
-        }
-
-        TK::Fn(args, ret) =>
-            Type { kind: TK::Fn(args.into_iter().map(simplify_type).collect(), Box::new(simplify_type(*ret))), ..ty },
-        TK::Tuple(tys) =>
-            Type { kind: TK::Tuple(tys.into_iter().map(simplify_type).collect()), ..ty },
-        TK::List(a) =>
-            Type { kind: TK::List(Box::new(simplify_type(*a))), ..ty },
-        TK::Set(a) =>
-            Type { kind: TK::Set(Box::new(simplify_type(*a))), ..ty },
-        TK::Dict(a, b) =>
-            Type { kind: TK::Dict(Box::new(simplify_type(*a)), Box::new(simplify_type(*b))), ..ty },
-
-        TK::Grouping(a) =>
-            Type { kind: TK::Grouping(Box::new(simplify_type(*a))), ..ty },
-
-        TK::Implied
-        | TK::UserDefined(_)
-        | TK::Resolved(_)
-        | TK::Generic(_) => ty,
-=======
     match ty.kind {
         TypeKind::Union(_, _) => {
             let without_dupes = remove_duplicates(ty.clone(), Vec::new());
@@ -161,11 +123,13 @@
         TypeKind::Dict(a, b) =>
             Type { kind: TypeKind::Dict(Box::new(simplify_type(*a)), Box::new(simplify_type(*b))), ..ty },
 
+        TypeKind::Grouping(a) =>
+            Type { kind: TypeKind::Grouping(Box::new(simplify_type(*a))), ..ty },
+
         TypeKind::Implied
         | TypeKind::UserDefined(_)
         | TypeKind::Resolved(_)
         | TypeKind::Generic(_) => ty,
->>>>>>> e87b73b6
     }
 }
 
