use crate::{Op, Type, Value};

use colored::Colorize;
use std::fmt;
use std::fs::File;
use std::io::{self, BufRead};
use std::path::{Path, PathBuf};
use std::rc::Rc;
use sylt_tokenizer::Span;

static INDENT: &'static str = "      ";

fn write_source_line_at(f: &mut fmt::Formatter<'_>, file: &Path, line: usize) -> fmt::Result {
    let file = if let Ok(file) = File::open(file) {
        file
    } else {
        return write!(f, "Unable to open file {}", file.display());
    };

    let start_line = (line.saturating_sub(2)).max(1);
    let lines = line + 1 - start_line;

    for (line_num, line) in io::BufReader::new(file)
        .lines()
        .enumerate()
        .skip(start_line - 1)
        .take(lines)
    {
        writeln!(f, " {:>3} | {}", (line_num + 1).to_string().blue(), line.unwrap())?;
    }
    Ok(())
}

fn underline(f: &mut fmt::Formatter<'_>, col_start: usize, len: usize) -> fmt::Result {
    write!(f, "{: <1$}", "", col_start)?;
    writeln!(f, "{:^<1$}", "", len,)
}

fn write_source_span_at(f: &mut fmt::Formatter<'_>, file: &Path, span: Span) -> fmt::Result {
    write_source_line_at(f, file, span.line)?;
    write!(f, "{}", INDENT)?;
    underline(f, span.col_start, span.col_end - span.col_start)
}

fn file_line_display(file: &Path, line: usize) -> String {
    format!(
        "{}:{}",
        file.display().to_string().blue(),
        line.to_string().blue(),
    )
}

#[derive(Debug, Clone)]
pub enum RuntimeError {
    FieldTypeMismatch(String, String, Type, Type, String),
    TypeError(Op, Vec<Type>),
    TypeCompare(String),
    TypeMismatch(Type, Type),
    CannotInfer(Type, Type),
    ArgumentType(Vec<Type>, Vec<Type>, String),
    IndexError(Value, Type),

    /// (External function, parameters)
    ExternTypeMismatch(String, Vec<Type>),
    ExternError(String, String),
    ValueError(Op, Vec<Value>),
    UnknownField(String, String),
    ImmutableField(String),
    ArgumentCount(usize, usize),

    /// (Indexed value, length, index)
    IndexOutOfBounds(Value, usize, usize),

    AssertFailed,
    InvalidProgram,
    Unreachable,
}

#[derive(Clone, Copy, Debug)]
pub enum RuntimePhase {
    Runtime,
    Typecheck,
}

impl fmt::Display for RuntimePhase {
    fn fmt(&self, f: &mut fmt::Formatter<'_>) -> fmt::Result {
        match self {
            RuntimePhase::Runtime => write!(f, "runtime"),
            RuntimePhase::Typecheck => write!(f, "typecheck"),
        }
    }
}

#[derive(Debug, Clone)]
pub enum TypeError {
    Violating(Type),

    BinOp {
        lhs: Type,
        rhs: Type,
        op: String,
    },

    UniOp {
        val: Type,
        op: String,
    },

    Mismatch {
        got: Type,
        expected: Type,
    },

    MismatchAssign {
        got: Type,
        expected: Type,
    },

    Mutability,

    ExessiveForce {
        got: Type,
        expected: Type,
    },

    NamespaceNotExpression,

    // TODO(ed): Some of these are more like compile errors
    WrongArity {
        got: usize,
        expected: usize,
    },

    UnknownField {
        blob: String,
        field: String,
    },

    TupleIndexOutOfRange {
        got: i64,
        length: usize,
    },

    UnresolvedName(String),
}


// TODO(ed): Switch to spans for the whole compiler?
#[derive(Clone, Debug)]
pub enum Error {
    NoFileGiven,
    FileNotFound(PathBuf),
    IOError(Rc<std::io::Error>),
    GitConflictError {
        file: PathBuf,
        span: Span,
    },

    SyntaxError {
        file: PathBuf,
        span: Span,
        message: String,
    },

    TypeError {
        kind: TypeError,
        file: PathBuf,
        span: Span,
        message: Option<String>,
    },

    CompileError {
        file: PathBuf,
        span: Span,
        message: Option<String>,
    },

    RuntimeError {
        kind: RuntimeError,
        phase: RuntimePhase,
        file: PathBuf,
        line: usize,
        message: Option<String>,
    },
}

impl fmt::Display for Error {
    fn fmt(&self, f: &mut fmt::Formatter<'_>) -> fmt::Result {
        match self {
<<<<<<< HEAD
            Error::NoFileGiven => {
                write!(f, "No file to run")
            }
            Error::FileNotFound(path) => {
                write!(f, "File '{}' not found", path.display())
            }
            Error::IOError(e) => {
                write!(f, "Unknown IO error: {}", e)
            }
            Error::GitConflictError { file, span } => {
                write!(f, "{}: ", "git conflict error".red())?;
                write!(f, "{}\n", file_line_display(file, span.line))?;
=======
            #[rustfmt::skip]
            Error::RuntimeError { kind, phase, file, line, message } => {
                write!(f, "{} {}: ", phase.to_string().red(), "error".red())?;
                write!(f, "{}\n", file_line_display(file, *line))?;
                write!(f, "{}{}\n", INDENT, kind)?;
>>>>>>> 44479dcf

                write!(
                    f,
                    "{}Git conflict marker found at line {}\n",
                    INDENT, span.line,
                )?;

                write_source_span_at(f, file, *span)
            }
            Error::SyntaxError {
                file,
                span,
                message,
            } => {
                write!(f, "{}: ", "syntax error".red())?;
                write!(f, "{}\n", file_line_display(file, span.line))?;
                write!(f, "{}Syntax Error on line {}\n", INDENT, span.line)?;

                write!(f, "{}{}\n", INDENT, message)?;

                write_source_span_at(f, file, *span)
            }
            Error::TypeError {
                kind,
                file,
                span,
                message,
            } => {
                write!(f, "{}: {}\n", "typecheck error".red(), file_line_display(file, span.line))?;
                write!(f, "{}{}\n", INDENT, kind)?;

                if let Some(message) = message {
                    write!(f, "{}{}\n", INDENT, message)?;
                }

                write_source_span_at(f, file, *span)
            }
            Error::CompileError {
                file,
                span,
                message,
            } => {
                write!(f, "{}: ", "compile error".red())?;
                write!(f, "{}\n", file_line_display(file, span.line))?;
                write!(f, "{}Failed to compile line {}\n", INDENT, span.line)?;

                if let Some(message) = message {
                    write!(f, "{}{}\n", INDENT, message)?;
                }

                write_source_span_at(f, file, *span)
            }
            Error::RuntimeError {
                kind,
                phase,
                file,
                line,
                message
            } => {
                write!(f, "{} {}: ", phase.red(), "error".red())?;
                write!(f, "{}\n", file_line_display(file, *line))?;
                write!(f, "{}{}\n", INDENT, kind)?;

                if let Some(message) = message {
                    write!(f, "{}\n", message)?;
                }

                write_source_line_at(f, file, *line)
            }
        }
    }
}

impl fmt::Display for RuntimeError {
    fn fmt(&self, f: &mut fmt::Formatter<'_>) -> fmt::Result {
        match self {
            RuntimeError::FieldTypeMismatch(obj, field, a, b, msg) => {
                write!(
                    f,
                    "Field {}.{} expected {:?} but got {:?}. {}",
                    obj, field, a, b, msg
                )
            }
            RuntimeError::TypeError(op, types) => {
                let types = types
                    .iter()
                    .fold(String::new(), |a, v| format!("{}{:?}, ", a, v));
                write!(f, "Cannot apply {:?} to types {}", op, types)
            }
            RuntimeError::TypeCompare(msg) => {
                write!(f, "{}", msg)
            }
            RuntimeError::TypeMismatch(a, b) => {
                write!(f, "Expected '{:?}' and got '{:?}'", a, b)
            }
            RuntimeError::CannotInfer(a, b) => {
                write!(f, "Failed to infer type '{:?}' from '{:?}'", a, b)
            }
            RuntimeError::ArgumentType(a, b, msg) => {
                let expected = a
                    .iter()
                    .fold(String::new(), |a, v| format!("{}{:?}, ", a, v));
                let given = b
                    .iter()
                    .fold(String::new(), |a, v| format!("{}{:?}, ", a, v));
                write!(
                    f,
                    "Argument types do not match, expected [{:?}] but got [{:?}]. {}",
                    expected, given, msg
                )
            }
            RuntimeError::IndexError(value, slot) => {
                write!(f, "Cannot index value '{:?}' with type '{:?}'", value, slot)
            }
            RuntimeError::ExternTypeMismatch(name, types) => {
                write!(
                    f,
                    "Extern function '{}' doesn't accept argument(s) with type(s) {:?}",
                    name, types
                )
            }
            RuntimeError::ExternError(fun, msg) => {
                write!(f, "Extern function '{}': {:?}", fun, msg)
            }
            RuntimeError::ValueError(op, values) => {
                let values = values
                    .iter()
                    .fold(String::new(), |a, v| format!("{}{:?}, ", a, v));
                write!(f, "Cannot apply {:?} to values {}", op, values)
            }
            RuntimeError::UnknownField(obj, field) => {
                write!(f, "Cannot find field '{}' on blob {:?}", field, obj)
            }
            RuntimeError::ImmutableField(field) => {
                write!(f, "Cannot mutate field '{}' since it is immutable", field)
            }
            RuntimeError::ArgumentCount(expected, given) => {
                write!(
                    f,
                    "Incorrect argument count, expected {} but got {}",
                    expected, given
                )
            }
            RuntimeError::IndexOutOfBounds(value, len, slot) => {
                write!(
                    f,
                    "Failed to index for {:?} - length is {} but index is {}",
                    value, len, slot
                )
            }
            RuntimeError::AssertFailed => {
                write!(f, "Assertion failed")
            }
            RuntimeError::InvalidProgram => {
                write!(f, "{}", "[!!] Invalid program [!!]".bold())
            }
            RuntimeError::Unreachable => {
                write!(f, "Reached unreachable code")
            }
        }
    }
}

impl fmt::Display for TypeError {
    fn fmt(&self, f: &mut fmt::Formatter<'_>) -> fmt::Result {
        match self {
            TypeError::Mismatch { got, expected } => {
                write!(f, "A '{:?}' cannot be a '{:?}'", got, expected)
            }

            TypeError::MismatchAssign { got, expected } => {
                write!(f, "Cannot assign a '{:?}' to a '{:?}'", got, expected)
            }

            TypeError::Mutability => {
                write!(f, "Constants are immutable")
            }

            TypeError::BinOp { op, lhs, rhs } => {
                write!(f, "{} is not defined for '{:?}' and '{:?}'", op, lhs, rhs)
            }

            TypeError::UniOp { op, val } => {
                write!(f, "{} is not defined for '{:?}'", op, val)
            }

            TypeError::Violating(ty) => {
                write!(f, "Got '{:?}', which doesn't hold", ty)
            }

            TypeError::ExessiveForce { got, expected } => {
                write!(f, "This type force is unnessecary, '{:?}' is a '{:?}'", got, expected)
            }

            TypeError::NamespaceNotExpression => {
                write!(f, "This resolves to a namespace, not a value")
            }

            TypeError::WrongArity { got, expected } => {
                write!(f, "Expected {} arguments but got {}", expected, got)
            }
            TypeError::UnknownField { blob, field } => {
                write!(f, "Cannot find field '{}.{}'", blob, field)
            }
            TypeError::TupleIndexOutOfRange { length, got } => {
                write!(f, "A tuple of length {} has no element {}", length, got)
            }
            TypeError::UnresolvedName(name) => {
                write!(f, "Cannot resolve '{}'", name)
            }
        }
    }
}

#[cfg(test)]
mod test {
    // A small hack is required to test the functions working on Formatters
    // since we can't construct new Formatters.
    //
    // The formatted span output is very weird to test. Feel free to move the
    // string around and check that the ^^^ lines up correctly. Spaces matter!
    //
    // For some tests, color is disabled by setting the env variable NO_COLOR=1.

    struct UnderlineTester(usize, usize);
    impl std::fmt::Display for UnderlineTester {
        fn fmt(&self, f: &mut std::fmt::Formatter<'_>) -> std::fmt::Result {
            super::underline(f, self.0, self.1)
        }
    }

    struct SourceSpanTester<'p>(&'p std::path::Path, super::Span);
    impl<'p> std::fmt::Display for SourceSpanTester<'p> {
        fn fmt(&self, f: &mut std::fmt::Formatter<'_>) -> std::fmt::Result {
            super::write_source_span_at(f, self.0, self.1)
        }
    }

    #[test]
    fn underline() {
        assert_eq!(&format!("{}", UnderlineTester(1, 2)), " ^^\n");
        assert_eq!(&format!("{}", UnderlineTester(2, 1)), "  ^\n");
        assert_eq!(&format!("{}", UnderlineTester(0, 0)), "\n");
        assert_eq!(&format!("{}", UnderlineTester(0, 2)), "^^\n");
    }

    fn get_tmp() -> std::path::PathBuf {
        let mut tmp = std::env::temp_dir();
        tmp.push(format!("test-{}.sy", sungod::Ra::default().sample::<u32>()));
        tmp
    }

    fn write_str_to_tmp(s: &str) -> std::path::PathBuf {
        let tmp = get_tmp();
        std::fs::write(&tmp, s).expect(&format!(
            "Unable to write test string to tmp file at {}",
            tmp.display(),
        ));
        tmp.clone()
    }

    macro_rules! test_source_span {
        ($fn:ident, $src:expr, (line: $line:expr, col_start: $col_start:expr, col_end: $col_end:expr), $result:expr $(,)?) => {
            #[test]
            fn $fn() {
                std::env::set_var("NO_COLOR", "1");
                let path = write_str_to_tmp($src);
                assert_eq!(
                    &format!(
                        "{}",
                        SourceSpanTester(
                            &path,
                            super::Span {
                                line: $line,
                                col_start: $col_start,
                                col_end: $col_end,
                            }
                        ),
                    ),
                    $result,
                );
            }
        };
    }

    test_source_span!(
        write_source_span_display_simple,
        "hello\nstart :: fn {\n",
        (line: 2, col_start: 1, col_end: 6),
        "   1 | hello
   2 | start :: fn {
       ^^^^^\n",
    );

    test_source_span!(
        write_source_span_display_many_lines,
        "hello\nhello\nhello\nstart :: fn {\n  abc := 123\n  def := ghi\n}\n",
        (line: 4, col_start: 1, col_end: 6),
        "   2 | hello
   3 | hello
   4 | start :: fn {
       ^^^^^\n",
    );
}<|MERGE_RESOLUTION|>--- conflicted
+++ resolved
@@ -187,7 +187,6 @@
 impl fmt::Display for Error {
     fn fmt(&self, f: &mut fmt::Formatter<'_>) -> fmt::Result {
         match self {
-<<<<<<< HEAD
             Error::NoFileGiven => {
                 write!(f, "No file to run")
             }
@@ -200,21 +199,24 @@
             Error::GitConflictError { file, span } => {
                 write!(f, "{}: ", "git conflict error".red())?;
                 write!(f, "{}\n", file_line_display(file, span.line))?;
-=======
+                write!(
+                    f,
+                    "{}Git conflict marker found at line {}\n",
+                    INDENT, span.line,
+                )?;
+
+                write_source_span_at(f, file, *span)
+            }
             #[rustfmt::skip]
             Error::RuntimeError { kind, phase, file, line, message } => {
                 write!(f, "{} {}: ", phase.to_string().red(), "error".red())?;
                 write!(f, "{}\n", file_line_display(file, *line))?;
                 write!(f, "{}{}\n", INDENT, kind)?;
->>>>>>> 44479dcf
-
-                write!(
-                    f,
-                    "{}Git conflict marker found at line {}\n",
-                    INDENT, span.line,
-                )?;
-
-                write_source_span_at(f, file, *span)
+                if let Some(message) = message {
+                    write!(f, "{}\n", message)?;
+                }
+
+                write_source_line_at(f, file, *line)
             }
             Error::SyntaxError {
                 file,
@@ -258,23 +260,6 @@
                 }
 
                 write_source_span_at(f, file, *span)
-            }
-            Error::RuntimeError {
-                kind,
-                phase,
-                file,
-                line,
-                message
-            } => {
-                write!(f, "{} {}: ", phase.red(), "error".red())?;
-                write!(f, "{}\n", file_line_display(file, *line))?;
-                write!(f, "{}{}\n", INDENT, kind)?;
-
-                if let Some(message) = message {
-                    write!(f, "{}\n", message)?;
-                }
-
-                write_source_line_at(f, file, *line)
             }
         }
     }
