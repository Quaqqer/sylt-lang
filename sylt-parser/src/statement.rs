--- conflicted
+++ resolved
@@ -546,9 +546,6 @@
             } else {
                 // The value to define the variable to.
                 let (ctx, value) = expression(ctx)?;
-<<<<<<< HEAD
-                ( ctx, Definition { ident, kind, ty, value } )
-=======
 
                 (
                     ctx,
@@ -559,7 +556,6 @@
                         value,
                     },
                 )
->>>>>>> 1860bee7
             }
         }
 
